defmodule Kuber.Hex do
  @moduledoc ~S"""
  Kuber.Hex is a payment gateway integration library supporting many gateway integrations.
  
  Where the configuration for `Kuber.Hex` must be in your application
  environment, usually defined in your `config/config.exs`:
      
      config :kuber_hex, Kuber.Hex.Gateways.Stripe,
        adapter: Kuber.Hex.Gateways.Stripe,
        api_key: "sk_test_vIX41hC0sdfBKrPWQerLuOMld",
        default_currency: "USD"

  `Key` for the configuration and the adapter value should be the same, we could have
  chosen to pick adapter and used it as the key but we have chosen to be explicit rather 
  than implicit.

  ## Standard Arguments

  The public API is designed in such a way that library users end up passing mostly a 
  standard params for almost all requests.

  ### Worker Name 
    eg: :payment_worker

    The standard central supervised worker responsible for delegating/calling all
    the payment specific methods such as `authorise` & `purchase`.

    > This option is going to be removed in our next version.

  ### Gateway Name
    eg: Kuber.Hex.Gateways.Stripe

    This option specifies which payment gateway this request should be called for.
    Since `Kuber.Hex` supports multiple payment gateway integrations at the same time
    so this information get's critical.

  ### Amount
    eg: 5000

    Amount is the money an application wants to deduct in cents on the card.

  ### Card Info
    eg: 
        %CreditCard {
          name: "John Doe",
          number: "4242424242424242",
          expiration: {2018, 12},
          cvc:  "123",
          street1: "123 Main",
          street2: "Suite 100",
          city: "New York",
          region: "NY",
          country: "US",
          postal_code: "11111" 
        }
    
    This stores all the credit card info of the customer along with some address info etc.

  ### Other options
    eg: [currency: "usd"]

    This is a keyword list of all the other options/information which the payment gateway 
    needs apart from the above mentioned options. 

    > This is passed as is to the gateway and not modified, usually it comes back in the 
    response object intact.
  """
  
  import GenServer, only: [call: 2]

  @doc """
  This is the bare minimum API for a gateway to support, and consists of a single call:
       
      @payment %{
        name: "John Doe",
        number: "4242424242424242",
        expiration: {2018, 12},
        cvc:  "123",
        street1: "123 Main",
        street2: "Suite 100",
        city: "New York",
        region: "NY",
        country: "US",
        postal_code: "11111"
      }

      @options [currency: "usd"]

      Kuber.Hex.purchase(:payment_worker, Kuber.Hex.Gateways.Stripe, 5, @payment, @options)

  This method is expected to authorize payment and transparently trigger eventual 
  settlement. Preferably it is implemented as a single call to the gateway, 
  but it can also be implemented as chained `authorize` and `capture` calls.
  """
  def purchase(worker, gateway, amount, card, opts \\ []) do
    validate_config(gateway)
    call(worker, {:purchase, gateway, amount, card, opts})
  end

  @doc """
  Authorize should authorize funds on a payment instrument that will 
  not be settled without a following call to `capture` within some finite 
  period of time. When implementing this API, authorize and capture are 
  both required.

      @payment %{
        name: "John Doe",
        number: "4242424242424242",
        expiration: {2018, 12},
        cvc:  "123",
        street1: "123 Main",
        street2: "Suite 100",
        city: "New York",
        region: "NY",
        country: "US",
        postal_code: "11111"
      }

      @options [currency: "usd"]

      Kuber.Hex.authorize(:payment_worker, Kuber.Hex.Gateways.Stripe, 5, @payment, @options)
  """
  def authorize(worker, gateway, amount, card, opts \\ []) do
    validate_config(gateway)
    call(worker, {:authorize, gateway, amount, card, opts})
  end

  @doc """
  Captures deducts an amount from the card, this happens once the card is authorised.

  Partial captures, if supported by the gateway, are achieved by passing an amount. 
  Not passing an amount to capture should always cause the full amount of the initial 
  authorization to be captured.

  If the gateway does not support partial captures, calling `capture` with an amount 
  other than nil should raise an error indicating partial capture is not supported.
  
      @payment %{
        name: "John Doe",
        number: "4242424242424242",
        expiration: {2018, 12},
        cvc:  "123",
        street1: "123 Main",
        street2: "Suite 100",
        city: "New York",
        region: "NY",
        country: "US",
        postal_code: "11111"
      }

      @options [currency: "usd"]

      id = "ch_1BYvGkBImdnrXiZwet3aKkQE"

      Kuber.Hex.capture(:payment_worker, Kuber.Hex.Gateways.Stripe, id, 5)
  """
  def capture(worker, gateway, id, amount, opts \\ []) do 
    validate_config(gateway)
    call(worker, {:capture, gateway, id, amount, opts})
  end

  @doc """
  Void is an optional (but highly recommended) supplement to `authorise` & `capture` 
  API that should immediately cancel an authorized charge, clearing it off of the 
  underlying payment instrument without waiting for expiration.

      @payment %{
        name: "John Doe",
        number: "4242424242424242",
        expiration: {2018, 12},
        cvc:  "123",
        street1: "123 Main",
        street2: "Suite 100",
        city: "New York",
        region: "NY",
        country: "US",
        postal_code: "11111"
      }

      @options [currency: "usd"]

      id = "ch_1BYvGkBImdnrXiZwet3aKkQE"

      Kuber.Hex.void(:payment_worker, Kuber.Hex.Gateways.Stripe, id)

  """
  def void(worker, gateway, id, opts \\ []) do 
    validate_config(gateway)
    call(worker, {:void, gateway, id, opts})
  end

  @doc """
  Cancels settlement or returns funds as appropriate for a referenced prior 
  `purchase` or `capture`.

      @payment %{
        name: "John Doe",
        number: "4242424242424242",
        expiration: {2018, 12},
        cvc:  "123",
        street1: "123 Main",
        street2: "Suite 100",
        city: "New York",
        region: "NY",
        country: "US",
        postal_code: "11111"
      }

      id = "ch_1BYvGkBImdnrXiZwet3aKkQE"

      Kuber.Hex.refund(:payment_worker, Kuber.Hex.Gateways.Stripe, 5, id)
  """
  def refund(worker, gateway, amount, id, opts \\ []) do 
    validate_config(gateway)
    call(worker, {:refund, gateway, amount, id, opts})
  end

  @doc """
  Tokenizes a supported payment method in the gateway's vault. If the gateway 
  conflates tokenization with customer management, `Kuber.Hex` should hide all 
  customer management and any customer identifier(s) within the token returned. 
  It's certainly legitimate to have a library that interacts with all the features 
  in a gateway's vault, but `Kuber.Hex` is not the right place for it.

  It's critical that `store` returns a token that can be used against `purchase` 
  and `authorize`. Currently the standard is to return the token in the 
  `%Response{...}` `authorization` field.

      @payment %{
        name: "John Doe",
        number: "4242424242424242",
        expiration: {2018, 12},
        cvc:  "123",
        street1: "123 Main",
        street2: "Suite 100",
        city: "New York",
        region: "NY",
        country: "US",
        postal_code: "11111"
      }

      id = "ch_1BYvGkBImdnrXiZwet3aKkQE"

      Kuber.Hex.store(:payment_worker, Kuber.Hex.Gateways.Stripe, @payment)
  """
  def store(worker, gateway, card, opts \\ []) do 
    validate_config(gateway)
    call(worker, {:store, gateway, card, opts})
  end

<<<<<<< HEAD
  def unstore(worker, gateway, customer_id, opts \\ []) do 
=======
  @doc """
  Removes the token from the payment gateway, once `unstore` request is fired the 
  token which could enable `authorise` & `capture` would not work with this token.

  This should be done once the payment capture is done and you don't wish to make any
  further deductions for the same card.

      id = "ch_1BYvGkBImdnrXiZwet3aKkQE"
      customer_id = "random_customer"

      Kuber.Hex.unstore(:payment_worker, Kuber.Hex.Gateways.Stripe, customer_id, id)

  """
  def unstore(worker, gateway, customer_id, card_id, opts \\ []) do 
>>>>>>> f8538542
    validate_config(gateway)
    call(worker, {:unstore, gateway, customer_id, opts})
  end

  # TODO: This is runtime error reporting fix this so that it does compile
  # time error reporting.
  defp validate_config(gateway) do
    # Keep the key name and adapter the same in the config in application
    config = Application.get_env(:kuber_hex, gateway)
    gateway.validate_config(config)
  end
end<|MERGE_RESOLUTION|>--- conflicted
+++ resolved
@@ -248,9 +248,6 @@
     call(worker, {:store, gateway, card, opts})
   end
 
-<<<<<<< HEAD
-  def unstore(worker, gateway, customer_id, opts \\ []) do 
-=======
   @doc """
   Removes the token from the payment gateway, once `unstore` request is fired the 
   token which could enable `authorise` & `capture` would not work with this token.
@@ -258,14 +255,12 @@
   This should be done once the payment capture is done and you don't wish to make any
   further deductions for the same card.
 
-      id = "ch_1BYvGkBImdnrXiZwet3aKkQE"
       customer_id = "random_customer"
 
-      Kuber.Hex.unstore(:payment_worker, Kuber.Hex.Gateways.Stripe, customer_id, id)
-
-  """
-  def unstore(worker, gateway, customer_id, card_id, opts \\ []) do 
->>>>>>> f8538542
+      Kuber.Hex.unstore(:payment_worker, Kuber.Hex.Gateways.Stripe, customer_id)
+
+  """
+  def unstore(worker, gateway, customer_id, opts \\ []) do 
     validate_config(gateway)
     call(worker, {:unstore, gateway, customer_id, opts})
   end
